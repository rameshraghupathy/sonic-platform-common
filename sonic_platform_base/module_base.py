--- conflicted
+++ resolved
@@ -10,16 +10,12 @@
 import time
 import errno
 import sys
-<<<<<<< HEAD
 import select
 from swsssdk import SonicV2Connector
 from utilities_common.chassis import is_dpu
 from sonic_py_common import device_info
-=======
-import os
 import fcntl
 from . import device_base
-import json
 import threading
 import contextlib
 import shutil
@@ -28,7 +24,6 @@
 PCIE_DETACH_INFO_TABLE = "PCIE_DETACH_INFO"
 PCIE_OPERATION_DETACHING = "detaching"
 PCIE_OPERATION_ATTACHING = "attaching"
->>>>>>> d1490de3
 
 class ModuleBase(device_base.DeviceBase):
     """
